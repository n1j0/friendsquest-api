--- conflicted
+++ resolved
@@ -137,14 +137,13 @@
 $ npm run orm:restart
 ```
 
-<<<<<<< HEAD
 ## Test Strategy
 The backend includes an ORM system (Mikro-ORM). This consists of so-called entities and controllers. The controllers contain the business logic. 
 
 ### Controllers
 The controllers (routes) are tested using unit tests and integration tests with jest. The methods of the Entity Manager are mocked in the process. The tests can be found in the app's `tests/routes` folder. In addition, path tests are created for migrations and seeders.
 
-=======
+
 ## Pushing to FH system
 ```bash
 $ git remote add dokku ssh://dokku@projects.multimediatechnology.at:5412/friendsquest
@@ -160,7 +159,6 @@
 | `info`    | Displays application information.                      |
 | `metrics` | Shows metrics information for the current application. |
 | `health`  | Shows application health information.                  |
->>>>>>> 24ccd552
 
 ## Conventional Commits
 
