--- conflicted
+++ resolved
@@ -8,11 +8,7 @@
         '^(\\.{1,2}/.*)\\.js$': '$1',
         '^@mikro-orm/*$': '<rootDir>/node_modules/@mikro-orm/$1',
     },
-<<<<<<< HEAD
-    moduleFileExtensions: [ 'ts', 'js' ],
-=======
     moduleFileExtensions: [ 'js', 'ts' ],
->>>>>>> a81639f2
     testMatch: ['<rootDir>/tests/**/?(*.)+(spec|test).[jt]s'],
     transform: {
         '^.+\\.m?[tj]sx?$': [
