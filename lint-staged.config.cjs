--- conflicted
+++ resolved
@@ -1,9 +1,5 @@
 module.exports = {
-<<<<<<< HEAD
-    '*.{(c|m)?js,ts}': filenames => [
-=======
-    '*.{(c|m)?js,(c|m)?ts}': () => [
->>>>>>> ea3986f1
+    '*.{(c|m)?js,(c|m)?ts}': filenames => [
         'npm run lintfix',
         `jest --findRelatedTests ${filenames.join(' ')} --passWithNoTests`,
     ],
