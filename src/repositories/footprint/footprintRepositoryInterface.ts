import { Footprint } from '../../entities/footprint.js'
import { FootprintReaction } from '../../entities/footprintReaction.js'
import { NewFootprint } from '../../types/footprint.js'

export interface FootprintRepositoryInterface {
<<<<<<< HEAD
    createFootprint({ title, description, latitude, longitude, files, uid }: NewFootprint): Promise<Footprint>
=======
    createFootprint({ title, latitude, longitude, files, uid }: NewFootprint)
        : Promise<{ footprint: Footprint, points: number, userPoints: number }>
>>>>>>> b3872bfa
    createFootprintReaction(
        { id, message, uid }: { id: number | string, message: string, uid: string },
    ): Promise<{ reaction: FootprintReaction, points: number, userPoints: number }>
    getAllFootprints(): Promise<object[]>
    getFootprintsOfFriendsAndUser(uid: string): Promise<object[]>
    getFootprintById(
        uid: string,
        id: number | string,
    ): Promise<{ footprint: Footprint, points?: number, userPoints?: number }>
    getFootprintReactions(id: number | string): Promise<any[]>
}<|MERGE_RESOLUTION|>--- conflicted
+++ resolved
@@ -3,12 +3,8 @@
 import { NewFootprint } from '../../types/footprint.js'
 
 export interface FootprintRepositoryInterface {
-<<<<<<< HEAD
-    createFootprint({ title, description, latitude, longitude, files, uid }: NewFootprint): Promise<Footprint>
-=======
-    createFootprint({ title, latitude, longitude, files, uid }: NewFootprint)
+    createFootprint({ title, description, latitude, longitude, files, uid }: NewFootprint)
         : Promise<{ footprint: Footprint, points: number, userPoints: number }>
->>>>>>> b3872bfa
     createFootprintReaction(
         { id, message, uid }: { id: number | string, message: string, uid: string },
     ): Promise<{ reaction: FootprintReaction, points: number, userPoints: number }>
