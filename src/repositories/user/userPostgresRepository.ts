import { wrap } from '@mikro-orm/core'
import { ORM } from '../../orm.js'
import { User } from '../../entities/user.js'
import { NotFoundError } from '../../errors/NotFoundError'
import { UserRepositoryInterface } from './userRepositoryInterface.js'
import { UserService } from '../../services/userService.js'

export class UserPostgresRepository implements UserRepositoryInterface {
    private readonly userService: UserService

    private readonly orm: ORM

    constructor(userService: UserService, orm: ORM) {
        this.userService = userService
        this.orm = orm
    }

    checkUsernameAndMail = async (username: string, email: string): Promise<[number, number]> => {
        const em = this.orm.forkEm()
        return Promise.all([
            em.count('User', { username }),
            em.count('User', { email }),
        ])
    }

    getUserById = async (id: number | string) => {
        const em = this.orm.forkEm()
        return em.findOneOrFail(
            'User',
            { id } as any,
            { failHandler: () => { throw new NotFoundError() } },
        )
    }

    getUserByUid = async (uid: number | string) => {
        const em = this.orm.forkEm()
        return em.findOneOrFail(
            'User',
            { uid } as any,
            { failHandler: () => { throw new NotFoundError() } },
        )
    }

    getUserByFriendsCode = async (friendsCode: number | string) => {
        const em = this.orm.forkEm()
        return em.findOneOrFail(
            'User',
            { friendsCode } as any,
            { failHandler: () => { throw new NotFoundError() } },
        )
    }

    getAllUsers = async () => {
        const em = this.orm.forkEm()
        return em.getRepository('User').findAll()
    }

    createUser = async (user: User) => {
        const em = this.orm.forkEm()
        await em.persistAndFlush(user)
        const userInDatabase = await em.findOneOrFail(
            'User',
            { uid: user.uid } as any,
            { failHandler: () => { throw new NotFoundError() } },
        )
        // TODO: don't forget to handle the errors "numberToBase36String" can throw
        userInDatabase.friendsCode = this.userService.numberToBase36String(userInDatabase.id - 1)
        wrap(user).assign(userInDatabase)
        await em.persistAndFlush(user)
        return user
    }

    updateUser = async (uid: string, userData: any) => {
        const em = this.orm.forkEm()
<<<<<<< HEAD
        const user = await em.findOneOrFail(
            'User',
            { id } as any,
            { failHandler: () => { throw new NotFoundError() } },
        )
=======
        const user = await em.findOne('User', { uid } as any)
        if (!user) {
            throw new UserNotFoundError()
        }
>>>>>>> a81639f2
        wrap(user).assign(userData)
        await em.persistAndFlush(user)
        return user
    }

    deleteUser = async (uid: string) => {
        const em = this.orm.forkEm()
<<<<<<< HEAD
        const user = await em.findOneOrFail(
            'User',
            { id } as any,
            { failHandler: () => { throw new NotFoundError() } },
        )
=======
        const user = await em.findOne('User', { uid } as any)
        if (!user) {
            throw new UserNotFoundError()
        }
>>>>>>> a81639f2
        return em.removeAndFlush(user)
    }
}<|MERGE_RESOLUTION|>--- conflicted
+++ resolved
@@ -72,18 +72,11 @@
 
     updateUser = async (uid: string, userData: any) => {
         const em = this.orm.forkEm()
-<<<<<<< HEAD
         const user = await em.findOneOrFail(
             'User',
-            { id } as any,
+            { uid } as any,
             { failHandler: () => { throw new NotFoundError() } },
         )
-=======
-        const user = await em.findOne('User', { uid } as any)
-        if (!user) {
-            throw new UserNotFoundError()
-        }
->>>>>>> a81639f2
         wrap(user).assign(userData)
         await em.persistAndFlush(user)
         return user
@@ -91,18 +84,11 @@
 
     deleteUser = async (uid: string) => {
         const em = this.orm.forkEm()
-<<<<<<< HEAD
         const user = await em.findOneOrFail(
             'User',
-            { id } as any,
+            { uid } as any,
             { failHandler: () => { throw new NotFoundError() } },
         )
-=======
-        const user = await em.findOne('User', { uid } as any)
-        if (!user) {
-            throw new UserNotFoundError()
-        }
->>>>>>> a81639f2
         return em.removeAndFlush(user)
     }
 }