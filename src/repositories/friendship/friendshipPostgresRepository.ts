--- conflicted
+++ resolved
@@ -55,13 +55,9 @@
 
     acceptFriendship = async (friendship: Friendship) => {
         const em = this.orm.forkEm()
-<<<<<<< HEAD
-        wrap(friendship).assign({ status: FriendshipStatus.ACCEPTED })
-=======
         wrap(friendship).assign({
             status: FriendshipStatus.ACCEPTED,
         })
->>>>>>> a81639f2
         return em.persistAndFlush(friendship)
     }
 
